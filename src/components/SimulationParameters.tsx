--- conflicted
+++ resolved
@@ -1,9 +1,4 @@
-<<<<<<< HEAD
-
-import React, { useState } from 'react';
-=======
 import React, { useState } from "react";
->>>>>>> 428cd8e2
 import { Card, CardContent, CardHeader, CardTitle } from "@/components/ui/card";
 import { Label } from "@/components/ui/label";
 import { Input } from "@/components/ui/input";
@@ -20,264 +15,6 @@
 import { Button } from "@/components/ui/button";
 import { PlayCircle } from "lucide-react";
 import { Tabs, TabsContent, TabsList, TabsTrigger } from "@/components/ui/tabs";
-<<<<<<< HEAD
-import SurgeryScheduler from './SurgeryScheduler';
-import BlockScheduler from './BlockScheduler';
-import CostParameters from './CostParameters';
-import DataCalibration from './DataCalibration';
-
-interface SimulationParametersProps {
-  params: SimulationParams;
-  onParamChange: (key: string, value: any) => void;
-  onPatientDistributionChange: (classId: string, value: number) => void;
-  onRunSimulation: () => void;
-  isRunning: boolean;
-  surgeryList?: any[];
-  onSurgeryListImport?: (surgeryList: any[]) => void;
-}
-
-const SimulationParameters: React.FC<SimulationParametersProps> = ({
-  params,
-  onParamChange,
-  onPatientDistributionChange,
-  onRunSimulation,
-  isRunning,
-  surgeryList,
-  onSurgeryListImport
-}) => {
-  // Calculate total percentage for patient distribution
-  const totalPercentage = Object.values(params.patientClassDistribution).reduce((sum, val) => sum + val, 0);
-  const isValidDistribution = Math.abs(totalPercentage - 1.0) < 0.01; // Allow small rounding errors
-  
-  // Handle surgery list generation
-  const handleSurgeryListGenerated = (surgeryList: SurgeryCase[]) => {
-    onParamChange('customSurgeryList', surgeryList);
-  };
-  
-  // Handle schedule type change
-  const handleScheduleTypeChange = (type: 'template' | 'custom') => {
-    onParamChange('surgeryScheduleType', type);
-  };
-  
-  // Handle OR block schedule change
-  const handleBlockScheduleChange = (blocks: any[]) => {
-    onParamChange('orBlocks', blocks);
-  };
-
-  // Handle cost parameters change
-  const handleCostParamChange = (updatedCostParams: Partial<SimulationParams['costParams']>) => {
-    onParamChange('costParams', { ...params.costParams, ...updatedCostParams });
-  };
-
-  // Handle multiple parameter updates (e.g., from data calibration)
-  const handleParamsUpdate = (updatedParams: Partial<SimulationParams>) => {
-    Object.entries(updatedParams).forEach(([key, value]) => {
-      onParamChange(key, value);
-    });
-  };
-
-  const [activeTab, setActiveTab] = useState("resources");
-  
-  return (
-    <div className="grid gap-4 md:grid-cols-2">
-      <Tabs 
-        defaultValue="resources" 
-        value={activeTab}
-        onValueChange={setActiveTab}
-        className="col-span-2 space-y-4"
-      >
-        <TabsList>
-          <TabsTrigger value="resources">Resurssit</TabsTrigger>
-          <TabsTrigger value="patients">Potilasjakauma</TabsTrigger>
-          <TabsTrigger value="costs">Kustannukset</TabsTrigger>
-          <TabsTrigger value="calibration">Kalibrointi</TabsTrigger>
-        </TabsList>
-        
-        <TabsContent value="resources">
-          <Card>
-            <CardHeader className="pb-2">
-              <CardTitle className="text-lg">Resurssit ja asetukset</CardTitle>
-            </CardHeader>
-            <CardContent>
-              <div className="space-y-4">
-                <div className="grid grid-cols-2 gap-4">
-                  <div>
-                    <Label htmlFor="beds">Vuodepaikat</Label>
-                    <div className="flex items-center gap-2">
-                      <Slider
-                        id="beds"
-                        min={4}
-                        max={20}
-                        step={1}
-                        value={[params.beds]}
-                        onValueChange={(value) => onParamChange('beds', value[0])}
-                        className="flex-1"
-                      />
-                      <span className="w-8 text-center">{params.beds}</span>
-                    </div>
-                  </div>
-                  <div>
-                    <Label htmlFor="nurses">Hoitajat/vuoro</Label>
-                    <div className="flex items-center gap-2">
-                      <Slider
-                        id="nurses"
-                        min={2}
-                        max={15}
-                        step={1}
-                        value={[params.nurses]}
-                        onValueChange={(value) => onParamChange('nurses', value[0])}
-                        className="flex-1"
-                      />
-                      <span className="w-8 text-center">{params.nurses}</span>
-                    </div>
-                  </div>
-                </div>
-                
-                <div>
-                  <Label htmlFor="nursePatientRatio">Hoitaja:potilas-suhde</Label>
-                  <div className="flex items-center gap-2">
-                    <span>1:</span>
-                    <Slider
-                      id="nursePatientRatio"
-                      min={1}
-                      max={4}
-                      step={0.5}
-                      value={[params.nursePatientRatio]}
-                      onValueChange={(value) => onParamChange('nursePatientRatio', value[0])}
-                      className="flex-1"
-                    />
-                    <span className="w-8 text-center">{params.nursePatientRatio}</span>
-                  </div>
-                </div>
-                
-                {params.surgeryScheduleType === 'template' && (
-                  <div>
-                    <Label htmlFor="surgeries">Leikkauksia/päivä</Label>
-                    <div className="flex items-center gap-2">
-                      <Slider
-                        id="surgeries"
-                        min={5}
-                        max={50}
-                        step={1}
-                        value={[params.surgeryScheduleTemplate.averageDailySurgeries]}
-                        onValueChange={(value) => onParamChange('averageDailySurgeries', value[0])}
-                        className="flex-1"
-                      />
-                      <span className="w-8 text-center">{params.surgeryScheduleTemplate.averageDailySurgeries}</span>
-                    </div>
-                  </div>
-                )}
-                
-                <div>
-                  <Label htmlFor="days">Simuloitavat päivät</Label>
-                  <div className="flex items-center gap-2">
-                    <Slider
-                      id="days"
-                      min={7}
-                      max={90}
-                      step={1}
-                      value={[params.simulationDays]}
-                      onValueChange={(value) => onParamChange('simulationDays', value[0])}
-                      className="flex-1"
-                    />
-                    <span className="w-10 text-center">{params.simulationDays}</span>
-                  </div>
-                </div>
-              </div>
-            </CardContent>
-          </Card>
-        </TabsContent>
-        
-        <TabsContent value="patients">
-          <Card>
-            <CardHeader className="pb-2">
-              <CardTitle className="text-lg">Potilasluokkajakauma</CardTitle>
-            </CardHeader>
-            <CardContent>
-              <div className="space-y-4">
-                {params.patientClasses.map((patientClass: PatientClass) => (
-                  <div key={patientClass.id}>
-                    <div className="flex items-center justify-between mb-1">
-                      <Label 
-                        htmlFor={`class-${patientClass.id}`}
-                        className="flex items-center gap-2"
-                      >
-                        <span 
-                          className="block w-3 h-3 rounded-full" 
-                          style={{ backgroundColor: patientClass.color }}
-                        />
-                        {patientClass.name}
-                      </Label>
-                      <span className="text-sm">
-                        {Math.round(params.patientClassDistribution[patientClass.id] * 100)}%
-                      </span>
-                    </div>
-                    <Slider
-                      id={`class-${patientClass.id}`}
-                      min={0}
-                      max={1}
-                      step={0.01}
-                      value={[params.patientClassDistribution[patientClass.id]]}
-                      onValueChange={(value) => onPatientDistributionChange(patientClass.id, value[0])}
-                      className="flex-1"
-                    />
-                  </div>
-                ))}
-                
-                <div className="pt-2">
-                  <div className="h-2 w-full rounded-full bg-gray-200 overflow-hidden flex">
-                    {params.patientClasses.map((patientClass: PatientClass) => (
-                      <div 
-                        key={patientClass.id}
-                        style={{ 
-                          backgroundColor: patientClass.color,
-                          width: `${params.patientClassDistribution[patientClass.id] * 100}%` 
-                        }}
-                        className="h-full"
-                      />
-                    ))}
-                  </div>
-                  {!isValidDistribution && (
-                    <p className="text-red-500 text-sm mt-2">
-                      Yhteensä: {Math.round(totalPercentage * 100)}%. Summan pitäisi olla 100%.
-                    </p>
-                  )}
-                </div>
-              </div>
-            </CardContent>
-          </Card>
-        </TabsContent>
-        
-        <TabsContent value="costs">
-          <CostParameters 
-            costParams={params.costParams} 
-            onCostParamsChange={handleCostParamChange} 
-          />
-        </TabsContent>
-        
-        <TabsContent value="calibration">
-          <DataCalibration 
-            currentParams={params}
-            onParamsUpdate={handleParamsUpdate}
-            surgeryList={surgeryList}
-            onSurgeryListImport={onSurgeryListImport}
-          />
-        </TabsContent>
-        
-        <div className="pt-4">
-          <Button
-            onClick={onRunSimulation}
-            disabled={isRunning || !isValidDistribution}
-            className="w-full"
-          >
-            <PlayCircle className="mr-2 h-4 w-4" />
-            {isRunning ? 'Simulaatio käynnissä...' : 'Aloita simulaatio'}
-          </Button>
-        </div>
-      </Tabs>
-    </div>
-  );
-=======
 import SurgeryScheduler from "./SurgeryScheduler";
 import BlockScheduler from "./BlockScheduler";
 import EnhancedNurseSettings from "./EnhancedNurseSettings";
@@ -702,7 +439,6 @@
 			</Tabs>
 		</div>
 	);
->>>>>>> 428cd8e2
 };
 
 export default SimulationParameters;